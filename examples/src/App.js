--- conflicted
+++ resolved
@@ -82,9 +82,6 @@
       <h5>(try also mobile view in dev tools for touch events)</h5>
       <h3>Simple example (with default 0.5 action trigger threshold)</h3>
       <span className={styles.actionInfo}>
-<<<<<<< HEAD
-        {triggeredSimpleItemAction || 'No action triggered yet'}
-=======
         Triggered action: {triggeredSimpleItemAction}
       </span>
       <span className={styles.actionInfo}>
@@ -93,7 +90,6 @@
       <span className={styles.actionInfo}>
         Callback swipe progress:{' '}
         {swipeProgress !== undefined ? swipeProgress : '-'}%
->>>>>>> 57d7edae
       </span>
       <div className={styles.listContainer}>
         <SwipeableList>
